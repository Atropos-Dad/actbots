--- conflicted
+++ resolved
@@ -70,29 +70,19 @@
             cost_stats = getattr(result, "cost_stats", None)
             
             if tool_calls:
-<<<<<<< HEAD
+
                 success_text.append("\nTools used:\n", style="dim")
                 for call in tool_calls:
                     # Handle both formatted (from jentic_client.get_executed_tools) and raw formats
                     tool_name = call.get("name", call.get("tool_name", "Unknown Tool"))
                     tool_id = call.get("id", call.get("tool_id", "unknown"))
                     success_text.append(f"  • {tool_name} (ID: {tool_id})\n", style="dim")
-=======
-                success_text.append(
-                    f"\nUsed {len(tool_calls)} tool(s) in {iterations} iteration(s):\n",
-                    style="dim",
-                )
-                for i, call in enumerate(tool_calls, 1):
-                    tool_name = call.get("tool_name", call.get("tool_id", "Unknown"))
-                    success_text.append(f"  {i}. {tool_name}\n", style="dim")
-            
             # Add cost information if available
             if cost_stats and cost_stats.get("total_cost", 0) > 0:
                 success_text.append(
                     f"\nLLM cost: ${cost_stats['total_cost']:.4f} ({int(cost_stats['total_tokens'])} tokens)\n",
                     style="dim"
                 )
->>>>>>> 113911c6
 
             panel = Panel(
                 success_text, title="Success", border_style="green", padding=(1, 2)
