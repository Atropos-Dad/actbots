--- conflicted
+++ resolved
@@ -1,24 +1,7 @@
-<<<<<<< HEAD
-You are a confident planning assistant. Given the user goal below, output a
-*markdown bullet list* plan to achieve it.
-
-Requirements:
-• Each action is on its own line, starting with "- ".  Use 2 spaces
-  per indentation level to indicate sub‑steps.
-• Be concrete and include the target object and purpose.
-• If a step's result should be kept for later, append "-> store:
-  <key>" where <key> is a short variable name.
-• For steps that might fail (e.g., finding an item), add a sub-bullet with a backup plan starting with `-> if fails:`.
-• Do not mention any specific external tool names.
-• Enclose ONLY the list in triple backticks.
-• Always append the goal to the end of each step.
-• Make reasonable assumptions about the goal - only ask for clarification if genuinely ambiguous.
-=======
 {
   "instruction": "Generate a concrete, API-centric multi-step plan to accomplish the given goal using Jentic tools (search_apis, load_execution_info, execute, etc.). Your plan should assume the agent has access to Jentic's unified API hub where it can discover and run operations from many providers.",
 
   "context": "Jentic workflow: 1) search_apis → 2) load_execution_info → 3) execute. The agent can chain multiple APIs across different vendors. Use already-known IDs (e.g., channel_id, guild_id) directly; only add discovery steps when information is missing. STEP IDENTIFICATION: Use multi-step when the goal requires data from one operation to complete another (dependency chain). Use single-step when all required information is directly available or can be inferred from the goal.",
->>>>>>> dae1e53d
 
   "inputs": {
     "goal": "{goal}"
