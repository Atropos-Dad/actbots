--- conflicted
+++ resolved
@@ -273,7 +273,7 @@
         """
         Universal result creation pattern used by all reasoners.
         """
-<<<<<<< HEAD
+
         # Use properly formatted tool information from jentic_client
         formatted_tool_calls = []
         if hasattr(self, 'jentic_client') and self.jentic_client:
@@ -283,13 +283,11 @@
             # Fallback to raw tool_calls if jentic_client not available
             formatted_tool_calls = self.tool_calls
             
-=======
         # Get cost stats from LLM if available
         cost_stats = None
         if hasattr(self.llm, 'get_cost_stats'):
             cost_stats = self.llm.get_cost_stats()
         
->>>>>>> 113911c6
         return ReasoningResult(
             final_answer=final_answer,
             iterations=self.iteration_count,
