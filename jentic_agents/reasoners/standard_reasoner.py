"""
Standard reasoning implementation using ReAct pattern with Jentic SDK integration.
"""

from typing import Any, Dict, List, Optional
import json

from .base_reasoner import BaseReasoner, ReasoningResult
<<<<<<< HEAD
from ..utils.llm import BaseLLM, LiteLLMChatLLM
from ..memory.base_memory import BaseMemory
=======
from ..utils.logger import get_logger
>>>>>>> 68d5dde8

logger = get_logger(__name__)


class StandardReasoner(BaseReasoner):
    """
    Concrete implementation of ReAct reasoning loop with Jentic SDK integration.

    Uses OpenAI for reasoning and Jentic platform for tool discovery and execution.
    """

    def __init__(
        self,
<<<<<<< HEAD
        jentic_client: JenticClient,
        memory: BaseMemory,
        llm: Optional[BaseLLM] = None,
        model: str = "gpt-4",
        max_tool_calls_per_iteration: int = 3,
=======
        jentic_client,
        memory,
        llm=None,
        model="gpt-4",
        max_tool_calls_per_iteration=3,
        **kwargs
>>>>>>> 68d5dde8
    ):
        """
        Initialize the standard reasoner.

        Args:
            jentic_client: Client for Jentic platform operations
<<<<<<< HEAD
            memory: Memory system for the agent
=======
            memory: Memory system for state persistence
>>>>>>> 68d5dde8
            llm: LLM client for LLM calls (if None, creates default)
            model: OpenAI model to use for reasoning
            max_tool_calls_per_iteration: Max tool calls per reasoning iteration
            **kwargs: Additional arguments passed to base class
        """
<<<<<<< HEAD
        self.jentic_client = jentic_client
        self.memory = memory
        self.llm = llm or LiteLLMChatLLM(model=model)
        self.model = model
=======
        super().__init__(jentic_client, memory, llm, model, **kwargs)
>>>>>>> 68d5dde8
        self.max_tool_calls_per_iteration = max_tool_calls_per_iteration

    def run(self, goal: str, max_iterations: int = 10) -> ReasoningResult:
        """
        Execute the reasoning loop for a given goal.
        """
        logger.info(
            f"Reasoning started for goal: {goal} | Max iterations: {max_iterations}"
        )

        observations: List[str] = []
        failed_attempts: List[str] = []
        
        # Reset state for fresh run
        self.reset_state()

        for iteration in range(max_iterations):
            logger.info(f"Iteration {iteration + 1}/{max_iterations}")

            try:
                # Increment iteration counter
                self.increment_iteration()
                
                context = {
                    "iteration": self.iteration_count,
                    "observations": observations,
                    "failed_attempts": failed_attempts,
                    "tool_calls": self.tool_calls,
                }

                # Plan
                plan = self.plan(goal, context)
                logger.info(f"Plan: {plan}")

                # Check if we can already answer (only if we have observations)
                if observations and self.evaluate(goal, observations):
                    final_answer = self._generate_final_answer(goal, observations)
                    return self.create_reasoning_result(final_answer, True)

                # Search for tools
                available_tools = self.jentic_client.search(plan, top_k=5)

                # Select tool
                selected_tool = self.select_tool(plan, available_tools)
                if selected_tool:
                    logger.info(f"Tool selected: {selected_tool['id']}")
                else:
                    logger.info("No tool selected for this step.")

                if selected_tool is None:
                    # No tool needed, try to generate answer
                    if observations:
                        final_answer = self._generate_final_answer(goal, observations)
                        return self.create_reasoning_result(final_answer, True)
                    else:
                        failed_attempts.append(
                            f"No suitable tool found for plan: {plan}"
                        )
                        continue

                # Load tool details
                tool_details = self.jentic_client.load(selected_tool["id"])

                # Act
                action_params = self.act(tool_details, plan)

                # Execute tool using base class method
                execution_result = self.execute_tool_safely(
                    selected_tool["id"], action_params
                )

                # Observe
                observation = self.observe(execution_result)
                observations.append(observation)

                logger.info("Step executed and observed.")

            except Exception as e:
                error_msg = f"Error in iteration {iteration + 1}: {str(e)}"
                logger.error(error_msg)
                failed_attempts.append(error_msg)

                # Reflect on failure
                if failed_attempts:
                    reflection = self.reflect(goal, observations, failed_attempts)
                    logger.info("Reflection attempted on failure.")

        # Max iterations reached
        if observations:
            final_answer = self._generate_final_answer(goal, observations)
            return self.create_reasoning_result(final_answer, True)
        else:
            final_answer = "I was unable to find a solution within the iteration limit."
            return self.create_reasoning_result(final_answer, False, "Max iterations reached")

    def plan(self, goal: str, context: Dict[str, Any]) -> str:
        """Generate a plan for achieving the goal."""
        messages = [
            {
                "role": "system",
                "content": """You are a planning assistant. Given a goal and context, create a clear, actionable plan.
                Keep plans concise and focused on the next immediate step needed.""",
            },
            {
                "role": "user",
                "content": f"""Goal: {goal}
                
Context:
- Iteration: {context.get('iteration', 1)}
- Previous observations: {context.get('observations', [])}
- Failed attempts: {context.get('failed_attempts', [])}

What should be the next step in the plan to achieve this goal?""",
            },
        ]

        response = self.safe_llm_call(messages=messages, max_tokens=200, temperature=0.7)

        return response.strip()

    def select_tool(
        self, plan: str, available_tools: List[Dict[str, Any]]
    ) -> Optional[Dict[str, Any]]:
        """Delegate to shared helper in BaseReasoner."""
        return self.choose_tool_with_llm(plan, available_tools)

    def act(self, tool: Dict[str, Any], plan: str) -> Dict[str, Any]:
        """Generate parameters for the *tool* using shared helper."""
        return self.generate_and_validate_parameters(tool, plan)

    def observe(self, action_result: Dict[str, Any]) -> str:
        """Process and interpret the result of an action."""
        if action_result.get("status") == "success":
            return f"Tool executed successfully. Result: {action_result.get('result', 'No result provided')}"
        else:
            return f"Tool execution failed. Error: {action_result.get('error', 'Unknown error')}"

    def evaluate(self, goal: str, observations: List[str]) -> bool:
        """Evaluate whether the goal has been achieved based on observations."""
        # Delegate to shared helper in BaseReasoner
        return self.llm_goal_evaluation(goal, observations)

    def reflect(
        self, goal: str, observations: List[str], failed_attempts: List[str]
    ) -> str:
        """Reflect on failures and generate improved strategies."""
        return self.llm_reflect(goal, observations, failed_attempts)

    def _generate_final_answer(self, goal: str, observations: List[str]) -> str:
        """Use shared synthesis helper."""
        return self.generate_final_answer(goal, observations)<|MERGE_RESOLUTION|>--- conflicted
+++ resolved
@@ -6,12 +6,9 @@
 import json
 
 from .base_reasoner import BaseReasoner, ReasoningResult
-<<<<<<< HEAD
 from ..utils.llm import BaseLLM, LiteLLMChatLLM
 from ..memory.base_memory import BaseMemory
-=======
 from ..utils.logger import get_logger
->>>>>>> 68d5dde8
 
 logger = get_logger(__name__)
 
@@ -25,44 +22,28 @@
 
     def __init__(
         self,
-<<<<<<< HEAD
         jentic_client: JenticClient,
         memory: BaseMemory,
         llm: Optional[BaseLLM] = None,
         model: str = "gpt-4",
         max_tool_calls_per_iteration: int = 3,
-=======
-        jentic_client,
-        memory,
-        llm=None,
-        model="gpt-4",
-        max_tool_calls_per_iteration=3,
         **kwargs
->>>>>>> 68d5dde8
     ):
         """
         Initialize the standard reasoner.
 
         Args:
             jentic_client: Client for Jentic platform operations
-<<<<<<< HEAD
-            memory: Memory system for the agent
-=======
-            memory: Memory system for state persistence
->>>>>>> 68d5dde8
             llm: LLM client for LLM calls (if None, creates default)
             model: OpenAI model to use for reasoning
             max_tool_calls_per_iteration: Max tool calls per reasoning iteration
             **kwargs: Additional arguments passed to base class
         """
-<<<<<<< HEAD
         self.jentic_client = jentic_client
         self.memory = memory
         self.llm = llm or LiteLLMChatLLM(model=model)
         self.model = model
-=======
         super().__init__(jentic_client, memory, llm, model, **kwargs)
->>>>>>> 68d5dde8
         self.max_tool_calls_per_iteration = max_tool_calls_per_iteration
 
     def run(self, goal: str, max_iterations: int = 10) -> ReasoningResult:
